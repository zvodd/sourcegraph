package ci

import (
	"fmt"
	"os"
	"path/filepath"
	"strconv"
	"strings"

	"github.com/sourcegraph/sourcegraph/enterprise/dev/ci/images"
	bk "github.com/sourcegraph/sourcegraph/enterprise/dev/ci/internal/buildkite"
	"github.com/sourcegraph/sourcegraph/enterprise/dev/ci/internal/ci/changed"
	"github.com/sourcegraph/sourcegraph/enterprise/dev/ci/internal/ci/operations"
)

// CoreTestOperationsOptions should be used ONLY to adjust the behaviour of specific steps,
// e.g. by adding flags, and not as a condition for adding steps or commands.
type CoreTestOperationsOptions struct {
	// for clientChromaticTests
	ChromaticShouldAutoAccept bool
}

// CoreTestOperations is a core set of tests that should be run in most CI cases. More
// notably, this is what is used to define operations that run on PRs. Please read the
// following notes:
//
// - changedFiles can be nil to run all tests.
// - opts should be used ONLY to adjust the behaviour of specific steps, e.g. by adding flags,
// and not as a condition for adding steps or commands.
// - be careful not to add duplicate steps.
//
// If the conditions for the addition of an operation cannot be expressed using the above
// arguments, please add it to the switch case within `GeneratePipeline` instead.
func CoreTestOperations(changedFiles changed.Files, opts CoreTestOperationsOptions) *operations.Set {
	// Various RunTypes can provide a nil changedFiles to run all checks.
	runAll := len(changedFiles) == 0

	// Base set
	ops := operations.NewSet([]operations.Operation{
		// lightweight check that works over a lot of stuff - we are okay with running
		// these on all PRs
		addPrettier,
		addCheck,
	})

	if runAll || changedFiles.AffectsClient() {
		ops.Append(
			clientIntegrationTests,
			clientChromaticTests(opts.ChromaticShouldAutoAccept),
			frontendTests,   // ~4.5m
			addWebApp,       // ~3m
			addBrowserExt,   // ~2m
			addBrandedTests, // ~1.5m
			addTsLint,
		)
	}

	if runAll || changedFiles.AffectsGo() {
		ops.Append(
			addGoTests,
		)

		// If the changes are only in ./dev/sg then we skip the build
		if runAll || !changedFiles.AffectsSg() {
			ops.Append(
				addGoBuild, // ~0.5m
			)
		}
	}

	if runAll || changedFiles.AffectsGraphQL() {
		ops.Append(addGraphQLLint)
	}

	if runAll || changedFiles.AffectsDockerfiles() {
		ops.Append(addDockerfileLint)
	}

	if runAll || changedFiles.AffectsDocs() {
		ops.Append(addDocs)
	}

	// wait for all steps to pass
	ops.Append(wait)
	return &ops
}

// Verifies the docs formatting and builds the `docsite` command.
func addDocs(pipeline *bk.Pipeline) {
	pipeline.AddStep(":memo: Check and build docsite",
		bk.Cmd("./dev/check/docsite.sh"))
}

// Adds the static check test step.
func addCheck(pipeline *bk.Pipeline) {
	pipeline.AddStep(":white_check_mark: Misc Linters",
		bk.Cmd("./dev/check/all.sh"))
}

// yarn ~41s + ~30s
func addPrettier(pipeline *bk.Pipeline) {
	pipeline.AddStep(":lipstick: Prettier",
		bk.Cmd("dev/ci/yarn-run.sh prettier-check"))
}

// yarn ~41s + ~1s
func addGraphQLLint(pipeline *bk.Pipeline) {
	pipeline.AddStep(":lipstick: :graphql:",
		bk.Cmd("dev/ci/yarn-run.sh graphql-lint"))
}

// Adds Typescript linting. (2x ~41s) + ~60s + ~137s + 7s
func addTsLint(pipeline *bk.Pipeline) {
	// - yarn 41s (required on all steps)
	// - build-ts 60s
	// - eslint 137s
	// - stylelint 7s
	pipeline.AddStep(":eslint: Typescript eslint",
		bk.Cmd("dev/ci/yarn-run.sh build-ts all:eslint")) // eslint depends on build-ts
	pipeline.AddStep(":stylelint: Stylelint",
		bk.Cmd("dev/ci/yarn-run.sh all:stylelint"))
}

// Adds steps for the OSS and Enterprise web app builds. Runs the web app tests.
func addWebApp(pipeline *bk.Pipeline) {
	// Webapp build
	pipeline.AddStep(":webpack::globe_with_meridians: Build",
		bk.Cmd("dev/ci/yarn-build.sh client/web"),
		bk.Env("NODE_ENV", "production"),
		bk.Env("ENTERPRISE", ""))

	// Webapp enterprise build
	pipeline.AddStep(":webpack::globe_with_meridians::moneybag: Enterprise build",
		bk.Cmd("dev/ci/yarn-build.sh client/web"),
		bk.Env("NODE_ENV", "production"),
		bk.Env("ENTERPRISE", "1"))

	// Webapp tests
	pipeline.AddStep(":jest::globe_with_meridians: Test",
		bk.Cmd("dev/ci/yarn-test.sh client/web"),
		bk.Cmd("dev/ci/codecov.sh -c -F typescript -F unit"))
}

// We provide our own Chromium instance that is installed through the `download-puppeteer-browser` script
var percyBrowserExecutableEnv = bk.Env("PERCY_BROWSER_EXECUTABLE", "node_modules/puppeteer/.local-chromium/linux-901812/chrome-linux/chrome")

// Builds and tests the browser extension.
func addBrowserExt(pipeline *bk.Pipeline) {
	// Browser extension integration tests
	for _, browser := range []string{"chrome"} {
		pipeline.AddStep(
			fmt.Sprintf(":%s: Puppeteer tests for %s extension", browser, browser),
			percyBrowserExecutableEnv,
			bk.Env("EXTENSION_PERMISSIONS_ALL_URLS", "true"),
			bk.Env("BROWSER", browser),
			bk.Env("LOG_BROWSER_CONSOLE", "true"),
			bk.Env("SOURCEGRAPH_BASE_URL", "https://sourcegraph.com"),
			bk.Env("RECORD", "false"), // ensure that we use existing recordings
			bk.Cmd("yarn --frozen-lockfile --network-timeout 60000"),
			bk.Cmd("yarn --cwd client/shared run download-puppeteer-browser"),
			bk.Cmd("yarn --cwd client/browser -s run build"),
			bk.Cmd("yarn run cover-browser-integration"),
			bk.Cmd("yarn nyc report -r json"),
			bk.Cmd("dev/ci/codecov.sh -c -F typescript -F integration"),
			bk.ArtifactPaths("./puppeteer/*.png"),
		)
	}

	// Browser extension unit tests
	pipeline.AddStep(":jest::chrome: Test browser extension",
		bk.Cmd("dev/ci/yarn-test.sh client/browser"),
		bk.Cmd("dev/ci/codecov.sh -c -F typescript -F unit"))
}

func clientIntegrationTests(pipeline *bk.Pipeline) {
	chunkSize := 3
	prepStepKey := "puppeteer:prep"
	skipGitCloneStep := bk.Plugin("uber-workflow/run-without-clone", "")

	// Build web application used for integration tests to share it between multiple parallel steps.
	pipeline.AddStep(":puppeteer::electric_plug: Puppeteer tests prep",
		bk.Key(prepStepKey),
		bk.Env("ENTERPRISE", "1"),
		bk.Cmd("COVERAGE_INSTRUMENT=true dev/ci/yarn-build.sh client/web"),
		bk.Cmd("dev/ci/create-client-artifact.sh"))

	// Chunk web integration tests to save time via parallel execution.
	chunkedTestFiles := getChunkedWebIntegrationFileNames(chunkSize)
	// Percy finalize step should be executed after all integration tests.
	puppeteerFinalizeDependencies := make([]bk.StepOpt, len(chunkedTestFiles))

	// Add pipeline step for each chunk of web integrations files.
	for i, chunkTestFiles := range chunkedTestFiles {
		stepLabel := fmt.Sprintf(":puppeteer::electric_plug: Puppeteer tests chunk #%s", fmt.Sprint(i+1))

		stepKey := fmt.Sprintf("puppeteer:chunk:%s", fmt.Sprint(i+1))
		puppeteerFinalizeDependencies[i] = bk.DependsOn(stepKey)

		pipeline.AddStep(stepLabel,
			bk.Key(stepKey),
			bk.DependsOn(prepStepKey),
			percyBrowserExecutableEnv,
			bk.Env("PERCY_ON", "true"),
			bk.Cmd(fmt.Sprintf(`dev/ci/yarn-web-integration.sh "%s"`, chunkTestFiles)),
			bk.ArtifactPaths("./puppeteer/*.png"))
	}

	finalizeSteps := []bk.StepOpt{
		skipGitCloneStep,
		bk.Cmd("npx @percy/cli build:finalize"),
	}

	pipeline.AddStep(":puppeteer::electric_plug: Puppeteer tests finalize",
		append(finalizeSteps, puppeteerFinalizeDependencies...)...)
}

func clientChromaticTests(autoAcceptChanges bool) operations.Operation {
	return func(pipeline *bk.Pipeline) {
		// Upload storybook to Chromatic
		chromaticCommand := "yarn chromatic --exit-zero-on-changes --exit-once-uploaded"

		if autoAcceptChanges {
			chromaticCommand += " --auto-accept-changes"
		}

		pipeline.AddStep(":chromatic: Upload Storybook to Chromatic",
			bk.AutomaticRetry(5),
			bk.Cmd("yarn --mutex network --frozen-lockfile --network-timeout 60000"),
			bk.Cmd("yarn gulp generate"),
			bk.Env("MINIFY", "1"),
			bk.Cmd(chromaticCommand))
	}
}

// Adds the shared frontend tests (shared between the web app and browser extension).
func frontendTests(pipeline *bk.Pipeline) {
	// Shared tests
	pipeline.AddStep(":jest: Test shared client code",
		bk.Cmd("dev/ci/yarn-test.sh client/shared"),
		bk.Cmd("dev/ci/codecov.sh -c -F typescript -F unit"))

	// Wildcard tests
	pipeline.AddStep(":jest: Test wildcard client code",
		bk.Cmd("dev/ci/yarn-test.sh client/wildcard"),
		bk.Cmd("dev/ci/codecov.sh -c -F typescript -F unit"))
}

func addBrandedTests(pipeline *bk.Pipeline) {
	pipeline.AddStep(":jest: Test branded client code",
		bk.Cmd("dev/ci/yarn-test.sh client/branded"),
		bk.Cmd("dev/ci/codecov.sh -c -F typescript -F unit"))
}

// Adds the Go test step.
func addGoTests(pipeline *bk.Pipeline) {
	pipeline.AddStep(":go: Test",
		bk.Cmd("./dev/ci/go-test.sh"),
		bk.Cmd("dev/ci/codecov.sh -c -F go"),
		bk.ArtifactPaths("$HOME/.sourcegraph-dev/logs/**/*"))
}

// Builds the OSS and Enterprise Go commands.
func addGoBuild(pipeline *bk.Pipeline) {
	pipeline.AddStep(":go: Build",
		bk.Cmd("./dev/ci/go-build.sh"),
	)
}

// Lints the Dockerfiles.
func addDockerfileLint(pipeline *bk.Pipeline) {
	pipeline.AddStep(":docker: Lint",
		bk.Cmd("./dev/ci/docker-lint.sh"))
}

// Adds backend integration tests step.
//
// Runtime: ~11m
func addBackendIntegrationTests(candidateImageTag string) operations.Operation {
	return func(pipeline *bk.Pipeline) {
		pipeline.AddStep(":chains: Backend integration tests",
			// Run tests against the candidate server image
			bk.DependsOn(candidateImageStepKey("server")),
			bk.Env("IMAGE",
				images.DevRegistryImage("server", candidateImageTag)),
			bk.Cmd("./dev/ci/backend-integration.sh"),
			bk.ArtifactPaths("$HOME/.sourcegraph-dev/logs/**/*"))
	}
}

func addBrowserExtensionE2ESteps(pipeline *bk.Pipeline) {
	for _, browser := range []string{"chrome"} {
		// Run e2e tests
		pipeline.AddStep(fmt.Sprintf(":%s: E2E for %s extension", browser, browser),
			percyBrowserExecutableEnv,
			bk.Env("EXTENSION_PERMISSIONS_ALL_URLS", "true"),
			bk.Env("BROWSER", browser),
			bk.Env("LOG_BROWSER_CONSOLE", "true"),
			bk.Env("SOURCEGRAPH_BASE_URL", "https://sourcegraph.com"),
			bk.Cmd("yarn --frozen-lockfile --network-timeout 60000"),
			bk.Cmd("yarn --cwd client/shared run download-puppeteer-browser"),
			bk.Cmd("pushd client/browser"),
			bk.Cmd("yarn -s run build"),
			bk.Cmd("yarn -s mocha ./src/end-to-end/github.test.ts ./src/end-to-end/gitlab.test.ts"),
			bk.Cmd("popd"),
			bk.ArtifactPaths("./puppeteer/*.png"))
	}
}

// Release the browser extension.
func addBrowserExtensionReleaseSteps(pipeline *bk.Pipeline) {
	addBrowserExtensionE2ESteps(pipeline)

	pipeline.AddWait()

	// Release to the Chrome Webstore
	pipeline.AddStep(":rocket::chrome: Extension release",
		bk.Cmd("yarn --frozen-lockfile --network-timeout 60000"),
		bk.Cmd("pushd client/browser"),
		bk.Cmd("yarn -s run build"),
		bk.Cmd("yarn release:chrome"),
		bk.Cmd("popd"))

	// Build and self sign the FF add-on and upload it to a storage bucket
	pipeline.AddStep(":rocket::firefox: Extension release",
		bk.Cmd("yarn --frozen-lockfile --network-timeout 60000"),
		bk.Cmd("pushd client/browser"),
		bk.Cmd("yarn release:ff"),
		bk.Cmd("popd"))

	// Release to npm
	pipeline.AddStep(":rocket::npm: NPM Release",
		bk.Cmd("yarn --frozen-lockfile --network-timeout 60000"),
		bk.Cmd("pushd client/browser"),
		bk.Cmd("yarn -s run build"),
		bk.Cmd("yarn release:npm"),
		bk.Cmd("popd"))
}

// Adds a Buildkite pipeline "Wait".
func wait(pipeline *bk.Pipeline) {
	pipeline.AddWait()
}

// Trigger the async pipeline to run. See pipeline.async.yaml.
func triggerAsync(buildOptions bk.BuildOptions) operations.Operation {
	return func(pipeline *bk.Pipeline) {
		pipeline.AddTrigger(":snail: Trigger async",
			bk.Trigger("sourcegraph-async"),
			bk.Async(true),
			bk.Build(buildOptions),
		)
	}
}

func triggerUpdaterPipeline(pipeline *bk.Pipeline) {
	pipeline.AddStep(":github: :date: :k8s: Trigger k8s updates if current commit is tip of 'main'",
		bk.Cmd(".buildkite/updater/trigger-if-tip-of-main.sh"),
		bk.Concurrency(1),
		bk.ConcurrencyGroup("sourcegraph/sourcegraph-k8s-update-trigger"),
	)
}

// images used by cluster-qa test
func clusterDockerImages(images []string) string {
	var clusterImages []string
	imagesToRemove := map[string]bool{"server": true, "ignite-ubuntu": true}
	for _, image := range images {
		if _, exists := imagesToRemove[image]; !exists {
			clusterImages = append(clusterImages, image)
		}
	}
	return strings.Join(clusterImages, "\n")
}

type e2eAndQAOptions struct {
	candidateImage string
	buildOptions   bk.BuildOptions
	async          bool
}

// copyEnv copies a subset of env variables from the given BuildOptions
func (opts *e2eAndQAOptions) copyEnv(keys ...string) map[string]string {
	m := map[string]string{}
	for _, k := range keys {
		if v, ok := opts.buildOptions.Env[k]; ok {
			m[k] = v
		}
	}
	return m
}

func triggerE2EandQA(opts e2eAndQAOptions) operations.Operation {
	customOptions := bk.BuildOptions{
		Message: opts.buildOptions.Message,
		Branch:  opts.buildOptions.Branch,
		Commit:  opts.buildOptions.Commit,
		Env: opts.copyEnv(
			"BUILDKITE_PULL_REQUEST",
			"BUILDKITE_PULL_REQUEST_BASE_BRANCH",
			"BUILDKITE_PULL_REQUEST_REPO",
			"COMMIT_SHA",
			"DATE",
			"VERSION",
			"CI_DEBUG_PROFILE",
		),
	}

	// Set variables that indicate the tag for 'us.gcr.io/sourcegraph-dev' images built
	// from this CI run's commit, and credentials to access them.
	customOptions.Env["CANDIDATE_VERSION"] = opts.candidateImage
	customOptions.Env["VAGRANT_SERVICE_ACCOUNT"] = "buildkite@sourcegraph-ci.iam.gserviceaccount.com"

	// Test upgrades from mininum upgradeable Sourcegraph version - updated by release tool
	customOptions.Env["MINIMUM_UPGRADEABLE_VERSION"] = "3.32.0"

	// Docker images used in cluster tests
	customOptions.Env["DOCKER_CLUSTER_IMAGES_TXT"] = clusterDockerImages(images.SourcegraphDockerImages)

	return func(pipeline *bk.Pipeline) {
		pipeline.AddTrigger(":chromium: Trigger QA pipeline",
			bk.Trigger("qa"),
			bk.Async(opts.async),
			bk.Build(customOptions),
		)
<<<<<<< HEAD
		// code-intel-qa is disabled, see https://github.com/sourcegraph/sourcegraph/issues/25387
		pipeline.AddTrigger(":chromium: Trigger Code Intel QA",
			bk.Trigger("code-intel-qa"),
			bk.Async(opts.async),
			bk.Build(customOptions),
		)
=======
>>>>>>> db9790c0
	}
}

// candidateImageStepKey is the key for the given app (see the `images` package). Useful for
// adding dependencies on a step.
func candidateImageStepKey(app string) string {
	return strings.ReplaceAll(app, ".", "-") + ":candidate"
}

// Build a candidate docker image that will re-tagged with the final
// tags once the e2e tests pass.
func buildCandidateDockerImage(app, version, tag string) operations.Operation {
	return func(pipeline *bk.Pipeline) {
		image := strings.ReplaceAll(app, "/", "-")
		localImage := "sourcegraph/" + image + ":" + version

		cmds := []bk.StepOpt{
			bk.Key(candidateImageStepKey(app)),
			bk.Cmd(fmt.Sprintf(`echo "Building candidate %s image..."`, app)),
			bk.Env("DOCKER_BUILDKIT", "1"),
			bk.Env("IMAGE", localImage),
			bk.Env("VERSION", version),
			bk.Cmd("yes | gcloud auth configure-docker"),
		}

		if _, err := os.Stat(filepath.Join("docker-images", app)); err == nil {
			// Building Docker image located under $REPO_ROOT/docker-images/
			cmds = append(cmds, bk.Cmd(filepath.Join("docker-images", app, "build.sh")))
		} else {
			// Building Docker images located under $REPO_ROOT/cmd/
			cmdDir := func() string {
				if _, err := os.Stat(filepath.Join("enterprise/cmd", app)); err != nil {
					fmt.Fprintf(os.Stderr, "github.com/sourcegraph/sourcegraph/enterprise/cmd/%s does not exist so building github.com/sourcegraph/sourcegraph/cmd/%s instead\n", app, app)
					return "cmd/" + app
				}
				return "enterprise/cmd/" + app
			}()
			preBuildScript := cmdDir + "/pre-build.sh"
			if _, err := os.Stat(preBuildScript); err == nil {
				cmds = append(cmds, bk.Cmd(preBuildScript))
			}
			cmds = append(cmds, bk.Cmd(cmdDir+"/build.sh"))
		}

		devImage := images.DevRegistryImage(app, tag)
		cmds = append(cmds,
			// Retag the local image for dev registry
			bk.Cmd(fmt.Sprintf("docker tag %s %s", localImage, devImage)),
			// Publish tagged image
			bk.Cmd(fmt.Sprintf("docker push %s", devImage)),
		)

		pipeline.AddStep(fmt.Sprintf(":docker: :construction: %s", app), cmds...)
	}
}

// Tag and push final Docker image for the service defined by `app`
// after the e2e tests pass.
//
// It requires Config as an argument because published images require a lot of metadata.
func publishFinalDockerImage(c Config, app string, insiders bool) operations.Operation {
	return func(pipeline *bk.Pipeline) {
		devImage := images.DevRegistryImage(app, "")
		publishImage := images.PublishedRegistryImage(app, "")

		var images []string
		for _, image := range []string{publishImage, devImage} {
			if app != "server" || c.RunType.Is(TaggedRelease, ImagePatch, ImagePatchNoTest) {
				images = append(images, fmt.Sprintf("%s:%s", image, c.Version))
			}

			if app == "server" && c.RunType.Is(ReleaseBranch) {
				images = append(images, fmt.Sprintf("%s:%s-insiders", image, c.Branch))
			}

			if insiders {
				images = append(images, fmt.Sprintf("%s:insiders", image))
			}
		}

		// these tags are pushed to our dev registry, and are only
		// used internally
		for _, tag := range []string{
			c.Version,
			c.Commit,
			c.shortCommit(),
			fmt.Sprintf("%s_%s_%d", c.shortCommit(), c.Time.Format("2006-01-02"), c.BuildNumber),
			fmt.Sprintf("%s_%d", c.shortCommit(), c.BuildNumber),
			fmt.Sprintf("%s_%d", c.Commit, c.BuildNumber),
			strconv.Itoa(c.BuildNumber),
		} {
			internalImage := fmt.Sprintf("%s:%s", devImage, tag)
			images = append(images, internalImage)
		}

		candidateImage := fmt.Sprintf("%s:%s", devImage, c.candidateImageTag())
		cmd := fmt.Sprintf("./dev/ci/docker-publish.sh %s %s", candidateImage, strings.Join(images, " "))

		pipeline.AddStep(fmt.Sprintf(":docker: :white_check_mark: %s", app), bk.Cmd(cmd))
	}
}

// ~6m (building executor base VM)
// func buildExecutor(timestamp time.Time, version string) operations.Operation {
// 	return func(pipeline *bk.Pipeline) {
// 		cmds := []bk.StepOpt{
// 			bk.Cmd(`echo "Building executor cloud image..."`),
// 			bk.Env("VERSION", version),
// 			bk.Env("BUILD_TIMESTAMP", strconv.Itoa(int(timestamp.UTC().Unix()))),
// 			bk.Cmd("./enterprise/cmd/executor/build.sh"),
// 		}

// 		pipeline.AddStep(":packer: :construction: executor image", cmds...)
// 	}
// }

// func publishExecutor(timestamp time.Time, version string) operations.Operation {
// 	return func(pipeline *bk.Pipeline) {
// 		cmds := []bk.StepOpt{
// 			bk.Cmd(`echo "Releasing executor cloud image..."`),
// 			bk.Env("VERSION", version),
// 			bk.Env("BUILD_TIMESTAMP", strconv.Itoa(int(timestamp.UTC().Unix()))),
// 			bk.Cmd("./enterprise/cmd/executor/release.sh"),
// 		}

// 		pipeline.AddStep(":packer: :white_check_mark: executor image", cmds...)
// 	}
// }<|MERGE_RESOLUTION|>--- conflicted
+++ resolved
@@ -422,15 +422,11 @@
 			bk.Async(opts.async),
 			bk.Build(customOptions),
 		)
-<<<<<<< HEAD
-		// code-intel-qa is disabled, see https://github.com/sourcegraph/sourcegraph/issues/25387
-		pipeline.AddTrigger(":chromium: Trigger Code Intel QA",
+		pipeline.AddTrigger(":brain: Trigger Code Intel QA",
 			bk.Trigger("code-intel-qa"),
 			bk.Async(opts.async),
 			bk.Build(customOptions),
 		)
-=======
->>>>>>> db9790c0
 	}
 }
 
