package github

import (
	"context"
	"encoding/json"
	"net/http"
	"net/http/httptest"
	"net/url"
	"sort"
	"strings"
	"testing"

	"github.com/google/go-cmp/cmp"
	"github.com/stretchr/testify/assert"

	"github.com/sourcegraph/sourcegraph/internal/extsvc/auth"
	"github.com/sourcegraph/sourcegraph/internal/httptestutil"
	"github.com/sourcegraph/sourcegraph/internal/rcache"
	"github.com/sourcegraph/sourcegraph/internal/testutil"
)

func TestNewRepoCache(t *testing.T) {
	cmpOpts := cmp.AllowUnexported(rcache.Cache{})
	t.Run("GitHub.com", func(t *testing.T) {
		url, _ := url.Parse("https://www.github.com")
		token := &auth.OAuthBearerToken{Token: "asdf"}
		newCache := func(key string, ttl int) Cache { return rcache.NewWithTTL(key, ttl) }

		// github.com caches should:
		// (1) use githubProxyURL for the prefix hash rather than the given url
		// (2) have a TTL of 10 minutes
		prefix := "gh_repo:" + token.Hash()
		got := newRepoCache(url, token, newCache)
		want := newCache(prefix, 600)
		if diff := cmp.Diff(want, got, cmpOpts); diff != "" {
			t.Fatal(diff)
		}
	})

	t.Run("GitHub Enterprise", func(t *testing.T) {
		url, _ := url.Parse("https://www.sourcegraph.com")
		token := &auth.OAuthBearerToken{Token: "asdf"}
		newCache := func(key string, ttl int) Cache { return rcache.NewWithTTL(key, ttl) }

		// GitHub Enterprise caches should:
		// (1) use the given URL for the prefix hash
		// (2) have a TTL of 30 seconds
		prefix := "gh_repo:" + token.Hash()
		got := newRepoCache(url, token, newCache)
		want := newCache(prefix, 30)
		if diff := cmp.Diff(want, got, cmpOpts); diff != "" {
			t.Fatal(diff)
		}
	})
}

func TestListAffiliatedRepositories(t *testing.T) {
	tests := []struct {
		name         string
		visibility   Visibility
		affiliations []RepositoryAffiliation
		wantRepos    []*Repository
	}{
		{
			name:       "list all repositories",
			visibility: VisibilityAll,
			wantRepos: []*Repository{
				{
					ID:               "MDEwOlJlcG9zaXRvcnkyNjMwMzQxNTE=",
					DatabaseID:       263034151,
					NameWithOwner:    "sourcegraph-vcr-repos/private-org-repo-1",
					URL:              "https://github.com/sourcegraph-vcr-repos/private-org-repo-1",
					IsPrivate:        true,
					ViewerPermission: "ADMIN",
				}, {
					ID:               "MDEwOlJlcG9zaXRvcnkyNjMwMzQwNzM=",
					DatabaseID:       263034073,
					NameWithOwner:    "sourcegraph-vcr/private-user-repo-1",
					URL:              "https://github.com/sourcegraph-vcr/private-user-repo-1",
					IsPrivate:        true,
					ViewerPermission: "ADMIN",
				}, {
					ID:               "MDEwOlJlcG9zaXRvcnkyNjMwMzM5NDk=",
					DatabaseID:       263033949,
					NameWithOwner:    "sourcegraph-vcr/public-user-repo-1",
					URL:              "https://github.com/sourcegraph-vcr/public-user-repo-1",
					ViewerPermission: "ADMIN",
				}, {
					ID:               "MDEwOlJlcG9zaXRvcnkyNjMwMzM3NjE=",
					DatabaseID:       263033761,
					NameWithOwner:    "sourcegraph-vcr-repos/public-org-repo-1",
					URL:              "https://github.com/sourcegraph-vcr-repos/public-org-repo-1",
					ViewerPermission: "ADMIN",
				},
			},
		},
		{
			name:       "list public repositories",
			visibility: VisibilityPublic,
			wantRepos: []*Repository{
				{
					ID:               "MDEwOlJlcG9zaXRvcnkyNjMwMzM5NDk=",
					DatabaseID:       263033949,
					NameWithOwner:    "sourcegraph-vcr/public-user-repo-1",
					URL:              "https://github.com/sourcegraph-vcr/public-user-repo-1",
					ViewerPermission: "ADMIN",
				}, {
					ID:               "MDEwOlJlcG9zaXRvcnkyNjMwMzM3NjE=",
					DatabaseID:       263033761,
					NameWithOwner:    "sourcegraph-vcr-repos/public-org-repo-1",
					URL:              "https://github.com/sourcegraph-vcr-repos/public-org-repo-1",
					ViewerPermission: "ADMIN",
				},
			},
		},
		{
			name:       "list private repositories",
			visibility: VisibilityPrivate,
			wantRepos: []*Repository{
				{
					ID:               "MDEwOlJlcG9zaXRvcnkyNjMwMzQxNTE=",
					DatabaseID:       263034151,
					NameWithOwner:    "sourcegraph-vcr-repos/private-org-repo-1",
					URL:              "https://github.com/sourcegraph-vcr-repos/private-org-repo-1",
					IsPrivate:        true,
					ViewerPermission: "ADMIN",
				}, {
					ID:               "MDEwOlJlcG9zaXRvcnkyNjMwMzQwNzM=",
					DatabaseID:       263034073,
					NameWithOwner:    "sourcegraph-vcr/private-user-repo-1",
					URL:              "https://github.com/sourcegraph-vcr/private-user-repo-1",
					IsPrivate:        true,
					ViewerPermission: "ADMIN",
				},
			},
		},
		{
			name:         "list collaborator and owner affiliated repositories",
			affiliations: []RepositoryAffiliation{AffiliationCollaborator, AffiliationOwner},
			wantRepos: []*Repository{
				{
					ID:               "MDEwOlJlcG9zaXRvcnkyNjMwMzQwNzM=",
					DatabaseID:       263034073,
					NameWithOwner:    "sourcegraph-vcr/private-user-repo-1",
					URL:              "https://github.com/sourcegraph-vcr/private-user-repo-1",
					IsPrivate:        true,
					ViewerPermission: "ADMIN",
				}, {
					ID:               "MDEwOlJlcG9zaXRvcnkyNjMwMzM5NDk=",
					DatabaseID:       263033949,
					NameWithOwner:    "sourcegraph-vcr/public-user-repo-1",
					URL:              "https://github.com/sourcegraph-vcr/public-user-repo-1",
					ViewerPermission: "ADMIN",
				},
			},
		},
	}
	for _, test := range tests {
		t.Run(test.name, func(t *testing.T) {
			client, save := newV3TestClient(t, "ListAffiliatedRepositories_"+test.name)
			defer save()

			repos, _, _, err := client.ListAffiliatedRepositories(context.Background(), test.visibility, 1, test.affiliations...)
			if err != nil {
				t.Fatal(err)
			}

			if diff := cmp.Diff(test.wantRepos, repos); diff != "" {
				t.Fatalf("Repos mismatch (-want +got):\n%s", diff)
			}
		})
	}
}

func Test_GetAuthenticatedOAuthScopes(t *testing.T) {
	client, save := newV3TestClient(t, "GetAuthenticatedOAuthScopes")
	defer save()

	scopes, err := client.GetAuthenticatedOAuthScopes(context.Background())
	if err != nil {
		t.Fatal(err)
	}

	want := []string{"admin:enterprise", "admin:gpg_key", "admin:org", "admin:org_hook", "admin:public_key", "admin:repo_hook", "delete:packages", "delete_repo", "gist", "notifications", "repo", "user", "workflow", "write:discussion", "write:packages"}
	sort.Strings(scopes)
	if diff := cmp.Diff(want, scopes); diff != "" {
		t.Fatalf("Scopes mismatch (-want +got):\n%s", diff)
	}
}

// NOTE: To update VCR for this test, please use the token of "sourcegraph-vcr"
// for GITHUB_TOKEN, which can be found in 1Password.
func TestListRepositoryCollaborators(t *testing.T) {
	tests := []struct {
		name        string
		owner       string
		repo        string
		affiliation CollaboratorAffiliation
		wantUsers   []*Collaborator
	}{
		{
			name:  "public repo",
			owner: "sourcegraph-vcr-repos",
			repo:  "public-org-repo-1",
			wantUsers: []*Collaborator{
				{
					ID:         "MDQ6VXNlcjYzMjkwODUx", // sourcegraph-vcr as owner
					DatabaseID: 63290851,
				},
			},
		},
		{
			name:  "private repo",
			owner: "sourcegraph-vcr-repos",
			repo:  "private-org-repo-1",
			wantUsers: []*Collaborator{
				{
					ID:         "MDQ6VXNlcjYzMjkwODUx", // sourcegraph-vcr as owner
					DatabaseID: 63290851,
				}, {
					ID:         "MDQ6VXNlcjY2NDY0Nzcz", // sourcegraph-vcr-amy as team member
					DatabaseID: 66464773,
				}, {
					ID:         "MDQ6VXNlcjY2NDY0OTI2", // sourcegraph-vcr-bob as outside collaborator
					DatabaseID: 66464926,
				}, {
					ID:         "MDQ6VXNlcjg5NDk0ODg0", // sourcegraph-vcr-dave as team member
					DatabaseID: 89494884,
				},
			},
		},
		{
			name:        "direct collaborator outside collaborator",
			owner:       "sourcegraph-vcr-repos",
			repo:        "private-org-repo-1",
			affiliation: AffiliationDirect,
			wantUsers: []*Collaborator{
				{
					ID:         "MDQ6VXNlcjY2NDY0OTI2", // sourcegraph-vcr-bob as outside collaborator
					DatabaseID: 66464926,
				},
			},
		},
		{
			name:        "direct collaborator repo owner",
			owner:       "sourcegraph-vcr",
			repo:        "public-user-repo-1",
			affiliation: AffiliationDirect,
			wantUsers: []*Collaborator{
				{
					ID:         "MDQ6VXNlcjYzMjkwODUx", // sourcegraph-vcr as owner
					DatabaseID: 63290851,
				},
			},
		},
	}
	for _, test := range tests {
		t.Run(test.name, func(t *testing.T) {
			client, save := newV3TestClient(t, "ListRepositoryCollaborators_"+test.name)
			defer save()

			users, _, err := client.ListRepositoryCollaborators(context.Background(), test.owner, test.repo, 1, test.affiliation)
			if err != nil {
				t.Fatal(err)
			}

			if diff := cmp.Diff(test.wantUsers, users); diff != "" {
				t.Fatalf("Users mismatch (-want +got):\n%s", diff)
			}
		})
	}
}

func TestGetAuthenticatedUserOrgs(t *testing.T) {
	cli, save := newV3TestClient(t, "GetAuthenticatedUserOrgs")
	defer save()

	ctx := context.Background()
	orgs, err := cli.GetAuthenticatedUserOrgs(ctx)
	if err != nil {
		t.Fatal(err)
	}

	testutil.AssertGolden(t,
		"testdata/golden/GetAuthenticatedUserOrgs",
		update("GetAuthenticatedUserOrgs"),
		orgs,
	)
}

func TestGetAuthenticatedUserOrgDetailsAndMembership(t *testing.T) {
	cli, save := newV3TestClient(t, "GetAuthenticatedUserOrgDetailsAndMembership")
	defer save()

	ctx := context.Background()
	var err error
	orgs := make([]OrgDetailsAndMembership, 0)
	hasNextPage := true
	for page := 1; hasNextPage; page++ {
		var pageOrgs []OrgDetailsAndMembership
		pageOrgs, hasNextPage, _, err = cli.GetAuthenticatedUserOrgsDetailsAndMembership(ctx, page)
		if err != nil {
			t.Fatal(err)
		}
		orgs = append(orgs, pageOrgs...)
	}

	for _, org := range orgs {
		if org.OrgDetails == nil {
			t.Fatal("expected org details, got nil")
		}
		if org.OrgDetails.DefaultRepositoryPermission == "" {
			t.Fatal("expected default repo permissions data")
		}
		if org.OrgMembership == nil {
			t.Fatal("expected org membership, got nil")
		}
		if org.OrgMembership.Role == "" {
			t.Fatal("expected org membership data")
		}
	}

	testutil.AssertGolden(t,
		"testdata/golden/GetAuthenticatedUserOrgDetailsAndMembership",
		update("GetAuthenticatedUserOrgDetailsAndMembership"),
		orgs,
	)
}

func TestListOrgRepositories(t *testing.T) {
	cli, save := newV3TestClient(t, "ListOrgRepositories")
	defer save()

	ctx := context.Background()
	var err error
	repos := make([]*Repository, 0)
	hasNextPage := true
	for page := 1; hasNextPage; page++ {
		var pageRepos []*Repository
		pageRepos, hasNextPage, _, err = cli.ListOrgRepositories(ctx, "sourcegraph-vcr-repos", page, "")
		if err != nil {
			t.Fatal(err)
		}
		repos = append(repos, pageRepos...)
	}

	testutil.AssertGolden(t,
		"testdata/golden/ListOrgRepositories",
		update("ListOrgRepositories"),
		repos,
	)
}

func TestListTeamRepositories(t *testing.T) {
	cli, save := newV3TestClient(t, "ListTeamRepositories")
	defer save()

	ctx := context.Background()
	var err error
	repos := make([]*Repository, 0)
	hasNextPage := true
	for page := 1; hasNextPage; page++ {
		var pageRepos []*Repository
		pageRepos, hasNextPage, _, err = cli.ListTeamRepositories(ctx, "sourcegraph-vcr-repos", "private-access", page)
		if err != nil {
			t.Fatal(err)
		}
		repos = append(repos, pageRepos...)
	}

	testutil.AssertGolden(t,
		"testdata/golden/ListTeamRepositories",
		update("ListTeamRepositories"),
		repos,
	)
}

func TestGetAuthenticatedUserTeams(t *testing.T) {
	cli, save := newV3TestClient(t, "GetAuthenticatedUserTeams")
	defer save()

	ctx := context.Background()
	var err error
	teams := make([]*Team, 0)
	hasNextPage := true
	for page := 1; hasNextPage; page++ {
		var pageTeams []*Team
		pageTeams, hasNextPage, _, err = cli.GetAuthenticatedUserTeams(ctx, page)
		if err != nil {
			t.Fatal(err)
		}
		teams = append(teams, pageTeams...)
	}

	testutil.AssertGolden(t,
		"testdata/golden/GetAuthenticatedUserTeams",
		update("GetAuthenticatedUserTeams"),
		teams,
	)
}

func TestListRepositoryTeams(t *testing.T) {
	cli, save := newV3TestClient(t, "ListRepositoryTeams")
	defer save()

	ctx := context.Background()
	var err error
	teams := make([]*Team, 0)
	hasNextPage := true
	for page := 1; hasNextPage; page++ {
		var pageTeams []*Team
		pageTeams, hasNextPage, err = cli.ListRepositoryTeams(ctx, "sourcegraph-vcr-repos", "private-org-repo-1", page)
		if err != nil {
			t.Fatal(err)
		}
		teams = append(teams, pageTeams...)
	}

	testutil.AssertGolden(t,
		"testdata/golden/ListRepositoryTeams",
		update("ListRepositoryTeams"),
		teams,
	)
}

func TestGetOrganization(t *testing.T) {
	cli, save := newV3TestClient(t, "GetOrganization")
	defer save()

	t.Run("real org", func(t *testing.T) {
		ctx := context.Background()
		org, err := cli.GetOrganization(ctx, "sourcegraph")
		if err != nil {
			t.Fatal(err)
		}
		if org == nil {
			t.Fatal("expected org, got nil")
		}
		if org.Login != "sourcegraph" {
			t.Fatalf("expected org 'sourcegraph', got %+v", org)
		}
	})

	t.Run("actually an user", func(t *testing.T) {
		ctx := context.Background()
		_, err := cli.GetOrganization(ctx, "sourcegraph-vcr")
		if err == nil {
			t.Fatal("expected error, got nil")
		}
		if !IsNotFound(err) {
			t.Fatalf("expected not found, got %q", err.Error())
		}
	})
}

<<<<<<< HEAD
// Note: to update this test, access the GitHub Enterprise Admin Account (ghe.sgdev.org) with
// username milton in 1password. The token used for this test is named sourcegraph-vcr-token and is
// also saved in 1Password under this account.
func TestListOrganizations(t *testing.T) {
	t.Run("enterprise-integration", func(t *testing.T) {
		rcache.SetupForTest(t)
		cli, save := newV3TestEnterpriseClient(t, "ListOrganizations")
		defer save()

		if cli.orgsCache == nil {
			t.Fatal("expected orgsCache to be initialised but is nil")
		}

		hash := cli.auth.Hash()
		expectedEtagKey := hash + "-orgs-etag-1"
		expectedOrgsKey := hash + "-orgs-1"

		// When starting from scratch, the cache should be empty.
		if val, ok := cli.orgsCache.Get(expectedEtagKey); ok {
			t.Fatalf("expected key %q to be empty in cache, but found %s", expectedEtagKey, val)
		}

		if val, ok := cli.orgsCache.Get(expectedOrgsKey); ok {
			t.Fatalf("expected key %q to be empty in cache, but found %s", expectedOrgsKey, val)
		}

		// Make the API call. This should also populate the cache.
=======
// ListOrganizations is primarily used for GitHub Enterprise clients. As a result we test against
// ghe.sgdev.org.  To update this test, access the GitHub Enterprise Admin Account (ghe.sgdev.org)
// with username milton in 1password. The token used for this test is named sourcegraph-vcr-token
// and is also saved in 1Password under this account.
func TestListOrganizations(t *testing.T) {
	t.Run("enterprise-integration-without-cache", func(t *testing.T) {
		cli, save := newV3TestEnterpriseClient(t, "ListOrganizations")
		defer save()

		// Simplest way to initialise a client with no cache.
		cli.orgsCache = nil

>>>>>>> 072969e2
		orgs, hasNextPage, err := cli.ListOrganizations(context.Background(), 1)
		if err != nil {
			t.Fatal(err)
		}

		if orgs == nil {
			t.Fatal("expected orgs but got nil")
		}

		if len(orgs) != 100 {
			t.Fatalf("expected 100 orgs but got %d", len(orgs))
		}

		if !hasNextPage {
			t.Fatalf("expected hasNextPage to be true but got %v", hasNextPage)
		}

		rawEtag, ok := cli.orgsCache.Get(expectedEtagKey)
		if !ok {
			t.Fatalf("expected key %q to be populated in cache, but found empty", expectedEtagKey)
		}

		rawOrgs, ok := cli.orgsCache.Get(expectedOrgsKey)
		if !ok {
			t.Fatalf("expected key %q to be populated in cache, but found empty", expectedOrgsKey)
		}

		expectedOrgs, err := json.Marshal(orgs)
		if err != nil {
			t.Fatal(err)
		}

		// Verify that the value of orgs returned from the call to cli.ListOrganizations is the same
		// as the one stored in the cache.
		if diff := cmp.Diff(expectedOrgs, rawOrgs); diff != "" {
			t.Fatalf("mismatch in cached orgs and orgs returned from API: (-want +got):\n%s", diff)
		}

		// Make another API call. This should read from the cache since the resource has not been
		// modified upstream.
		refetchedOrgs, hasNextPage, err := cli.ListOrganizations(context.Background(), 1)
		if err != nil {
			t.Fatal(err)
		}

		if diff := cmp.Diff(orgs, refetchedOrgs); diff != "" {
			t.Fatalf("mismatch in refetched orgs: (-want +got):\n%s", diff)
		}

		if !hasNextPage {
			t.Fatalf("expected hasNextPage to be true but got %v", hasNextPage)
		}

		// We want to verify that for a cached request, the correct header name and its value is
		// used. Using an httptest.NewServer helps us accomplish this. We don't care about
		// replicating the server's response here because we've already tested for that prior to
		// reacing this point.
		//
		// If the testServer exits with the fatal error, this test will panic, which is acceptable.
		testServer := httptest.NewServer(http.HandlerFunc(func(w http.ResponseWriter, r *http.Request) {
			if got := r.Header.Get(headerIfNoneMatch); got != string(rawEtag) {
				t.Fatalf("expected request header %q to be set to %q but found %q", headerIfNoneMatch, string(rawEtag), got)
			}

			w.WriteHeader(304)
		}))

		uri, _ := url.Parse(testServer.URL)
		testCli := NewV3Client(uri, gheToken, testServer.Client(), nil)
		testCli.ListOrganizations(context.Background(), 1)
	})

	t.Run("enterprise-cache-behaviour", func(t *testing.T) {
		rcache.SetupForTest(t)

		// Marshal a list of orgs.

		// Existing list of orgs.
		mockOldOrgs, err := json.Marshal([]*Org{
			{Login: "foo"},
		})
		if err != nil {
			t.Fatal(err)
		}

		// Updated list of orgs after an initial request is already made, used to verify that the
		// cache was updated correctly.
		mockNewOrgs, err := json.Marshal([]*Org{
			{Login: "bar"},
		})
		if err != nil {
			t.Fatal(err)
		}

		testMockOldOrgs := true
		testServer := httptest.NewServer(http.HandlerFunc(func(w http.ResponseWriter, r *http.Request) {
			// Pretend like this is a request where the existing resource has not been modified yet.
			if testMockOldOrgs {
				testMockOldOrgs = false
				w.Write(mockOldOrgs)
				if err != nil {
					t.Fatal(err)
				}

				w.WriteHeader(304)
				return
			}

			// Pretend like this is a request where the existing request has been modified and will
			// require a cache invalidation on the client.
			_, err := w.Write(mockNewOrgs)
			if err != nil {
				t.Fatal(err)
			}
			w.WriteHeader(200)
		}))

		uri, _ := url.Parse(testServer.URL)
		testCli := NewV3Client(uri, gheToken, testServer.Client(), nil)

		runTest := func(expectedOrgs []byte) {
			orgs, hasNextPage, err := testCli.ListOrganizations(context.Background(), 1)
			if err != nil {
				t.Fatal(err)
			}

			if !hasNextPage {
				t.Fatalf("expected hasNextPage to be true but got %v", hasNextPage)
			}

			gotOrgs, err := json.Marshal(orgs)
			if err != nil {
				t.Fatal(err)
			}

			if diff := cmp.Diff(expectedOrgs, gotOrgs); diff != "" {
				t.Fatalf("mismatch in expected orgs and orgs returned from API: (-want +got):\n%s", diff)
			}

			key := testCli.auth.Hash() + "-orgs-1"
			gotCachedOrgs, ok := testCli.orgsCache.Get(key)
			if !ok {
				t.Fatal(err)
			}

			if diff := cmp.Diff(expectedOrgs, gotCachedOrgs); diff != "" {
				t.Fatalf("mismatch in expected orgs and orgs cached in the client: (-want +got):\n%s", diff)
			}
		}

		// Initial request.
		runTest(mockOldOrgs)

		// New request but with orgs modified.
		runTest(mockNewOrgs)
	})

	t.Run("enterprise-integration-with-cache", func(t *testing.T) {
		rcache.SetupForTest(t)
		cli, save := newV3TestEnterpriseClient(t, "ListOrganizations")
		defer save()

		if cli.orgsCache == nil {
			t.Fatal("expected orgsCache to be initialised but is nil")
		}

		hash := cli.auth.Hash()
		expectedEtagKey := hash + "-orgs-etag-1"
		expectedOrgsKey := hash + "-orgs-1"

		// When starting from scratch, the cache should be empty.
		if val, ok := cli.orgsCache.Get(expectedEtagKey); ok {
			t.Fatalf("expected key %q to be empty in cache, but found %s", expectedEtagKey, val)
		}

		if val, ok := cli.orgsCache.Get(expectedOrgsKey); ok {
			t.Fatalf("expected key %q to be empty in cache, but found %s", expectedOrgsKey, val)
		}

		// Make the API call. This should also populate the cache.
		orgs, hasNextPage, err := cli.ListOrganizations(context.Background(), 1)
		if err != nil {
			t.Fatal(err)
		}

		if orgs == nil {
			t.Fatal("expected orgs but got nil")
		}

		if len(orgs) != 100 {
			t.Fatalf("expected 100 orgs but got %d", len(orgs))
		}

		if !hasNextPage {
			t.Fatalf("expected hasNextPage to be true but got %v", hasNextPage)
		}

		rawEtag, ok := cli.orgsCache.Get(expectedEtagKey)
		if !ok {
			t.Fatalf("expected key %q to be populated in cache, but found empty", expectedEtagKey)
		}

		rawOrgs, ok := cli.orgsCache.Get(expectedOrgsKey)
		if !ok {
			t.Fatalf("expected key %q to be populated in cache, but found empty", expectedOrgsKey)
		}

		expectedOrgs, err := json.Marshal(orgs)
		if err != nil {
			t.Fatal(err)
		}

		// Verify that the value of orgs returned from the call to cli.ListOrganizations is the same
		// as the one stored in the cache.
		if diff := cmp.Diff(expectedOrgs, rawOrgs); diff != "" {
			t.Fatalf("mismatch in cached orgs and orgs returned from API: (-want +got):\n%s", diff)
		}

		// Make another API call. This should read from the cache since the resource has not been
		// modified upstream.
		refetchedOrgs, hasNextPage, err := cli.ListOrganizations(context.Background(), 1)
		if err != nil {
			t.Fatal(err)
		}

		if diff := cmp.Diff(orgs, refetchedOrgs); diff != "" {
			t.Fatalf("mismatch in refetched orgs: (-want +got):\n%s", diff)
		}

		if !hasNextPage {
			t.Fatalf("expected hasNextPage to be true but got %v", hasNextPage)
		}

		// We want to verify that for a cached request, the correct header name and its value is
		// used. Using an httptest.NewServer helps us accomplish this. We don't care about
		// replicating the server's response here because we've already tested for that prior to
		// reacing this point.
		//
		// If the testServer exits with the fatal error, this test will panic, which is acceptable.
		testServer := httptest.NewServer(http.HandlerFunc(func(w http.ResponseWriter, r *http.Request) {
			if got := r.Header.Get(headerIfNoneMatch); got != string(rawEtag) {
				t.Fatalf("expected request header %q to be set to %q but found %q", headerIfNoneMatch, string(rawEtag), got)
			}

			w.WriteHeader(304)
		}))

		uri, _ := url.Parse(testServer.URL)
		testCli := NewV3Client(uri, gheToken, testServer.Client())
		testCli.ListOrganizations(context.Background(), 1)
	})

	t.Run("enterprise-cache-behaviour", func(t *testing.T) {
		rcache.SetupForTest(t)

		// Marshal a list of orgs.

		// Existing list of orgs.
		mockOldOrgs, err := json.Marshal([]*Org{
			{Login: "foo"},
		})
		if err != nil {
			t.Fatal(err)
		}

		// Updated list of orgs after an initial request is already made, used to verify that the
		// cache was updated correctly.
		mockNewOrgs, err := json.Marshal([]*Org{
			{Login: "bar"},
		})
		if err != nil {
			t.Fatal(err)
		}

		testMockOldOrgs := true
		testServer := httptest.NewServer(http.HandlerFunc(func(w http.ResponseWriter, r *http.Request) {
			// Pretend like this is a request where the existing resource has not been modified yet.
			if testMockOldOrgs {
				testMockOldOrgs = false
				w.Write(mockOldOrgs)
				if err != nil {
					t.Fatal(err)
				}

				w.WriteHeader(304)
				return
			}

			// Pretend like this is a request where the existing request has been modified and will
			// require a cache invalidation on the client.
			_, err := w.Write(mockNewOrgs)
			if err != nil {
				t.Fatal(err)
			}
			w.WriteHeader(200)
		}))

		uri, _ := url.Parse(testServer.URL)
		testCli := NewV3Client(uri, gheToken, testServer.Client())

		runTest := func(expectedOrgs []byte) {
			orgs, hasNextPage, err := testCli.ListOrganizations(context.Background(), 1)
			if err != nil {
				t.Fatal(err)
			}

			if !hasNextPage {
				t.Fatalf("expected hasNextPage to be true but got %v", hasNextPage)
			}

			gotOrgs, err := json.Marshal(orgs)
			if err != nil {
				t.Fatal(err)
			}

			if diff := cmp.Diff(expectedOrgs, gotOrgs); diff != "" {
				t.Fatalf("mismatch in expected orgs and orgs returned from API: (-want +got):\n%s", diff)
			}

			key := testCli.auth.Hash() + "-orgs-1"
			gotCachedOrgs, ok := testCli.orgsCache.Get(key)
			if !ok {
				t.Fatal(err)
			}

			if diff := cmp.Diff(expectedOrgs, gotCachedOrgs); diff != "" {
				t.Fatalf("mismatch in expected orgs and orgs cached in the client: (-want +got):\n%s", diff)
			}
		}

		// Initial request.
		runTest(mockOldOrgs)

		// New request but with orgs modified.
		runTest(mockNewOrgs)
	})
}

func TestListMembers(t *testing.T) {
	tests := []struct {
		name        string
		fn          func(*V3Client) ([]*Collaborator, error)
		wantMembers []*Collaborator
	}{{
		name: "org members",
		fn: func(cli *V3Client) ([]*Collaborator, error) {
			members, _, err := cli.ListOrganizationMembers(context.Background(), "sourcegraph-vcr-repos", 1, false)
			return members, err
		},
		wantMembers: []*Collaborator{
			{ID: "MDQ6VXNlcjYzMjkwODUx", DatabaseID: 63290851}, // sourcegraph-vcr as owner
			{ID: "MDQ6VXNlcjY2NDY0Nzcz", DatabaseID: 66464773}, // sourcegraph-vcr-amy
			{ID: "MDQ6VXNlcjg5NDk0ODg0", DatabaseID: 89494884}, // sourcegraph-vcr-dave
		},
	}, {
		name: "org admins",
		fn: func(cli *V3Client) ([]*Collaborator, error) {
			members, _, err := cli.ListOrganizationMembers(context.Background(), "sourcegraph-vcr-repos", 1, true)
			return members, err
		},
		wantMembers: []*Collaborator{
			{ID: "MDQ6VXNlcjYzMjkwODUx", DatabaseID: 63290851}, // sourcegraph-vcr as owner
		},
	}, {
		name: "team members",
		fn: func(cli *V3Client) ([]*Collaborator, error) {
			members, _, err := cli.ListTeamMembers(context.Background(), "sourcegraph-vcr-repos", "private-access", 1)
			return members, err
		},
		wantMembers: []*Collaborator{
			{ID: "MDQ6VXNlcjYzMjkwODUx", DatabaseID: 63290851}, // sourcegraph-vcr
			{ID: "MDQ6VXNlcjY2NDY0Nzcz", DatabaseID: 66464773}, // sourcegraph-vcr-amy
		},
	}}
	for _, test := range tests {
		t.Run(test.name, func(t *testing.T) {
			cli, save := newV3TestClient(t, t.Name())
			defer save()

			members, err := test.fn(cli)
			if err != nil {
				t.Fatal(err)
			}

			if diff := cmp.Diff(test.wantMembers, members); diff != "" {
				t.Fatal(diff)
			}
		})
	}
}

func TestV3Client_WithAuthenticator(t *testing.T) {
	uri, err := url.Parse("https://github.com")
	if err != nil {
		t.Fatal(err)
	}

	old := &V3Client{
		apiURL: uri,
		auth:   &auth.OAuthBearerToken{Token: "old_token"},
	}

	newToken := &auth.OAuthBearerToken{Token: "new_token"}
	new := old.WithAuthenticator(newToken)
	if old == new {
		t.Fatal("both clients have the same address")
	}

	if new.auth != newToken {
		t.Fatalf("token: want %q but got %q", newToken, new.auth)
	}
}

func TestV3Client_Fork(t *testing.T) {
	ctx := context.Background()
	testName := func(t *testing.T) string {
		return strings.ReplaceAll(t.Name(), "/", "_")
	}

	t.Run("success", func(t *testing.T) {
		// For this test, we only need a repository that can be forked into the
		// user's namespace and sourcegraph-testing: it doesn't matter whether it
		// already has been or not because of the way the GitHub API operates.
		// We'll use github.com/sourcegraph/automation-testing as our guinea pig.
		for name, org := range map[string]*string{
			"user":                nil,
			"sourcegraph-testing": strPtr("sourcegraph-testing"),
		} {
			t.Run(name, func(t *testing.T) {
				testName := testName(t)
				client, save := newV3TestClient(t, testName)
				defer save()

				fork, err := client.Fork(ctx, "sourcegraph", "automation-testing", org)
				assert.Nil(t, err)
				assert.NotNil(t, fork)
				if org != nil {
					owner, err := fork.Owner()
					assert.Nil(t, err)
					assert.Equal(t, *org, owner)
				}

				testutil.AssertGolden(t, testName, update(testName), fork)
			})
		}
	})

	t.Run("failure", func(t *testing.T) {
		// For this test, we need a repository that cannot be forked. Conveniently,
		// we have one at github.com/sourcegraph-testing/unforkable.
		testName := testName(t)
		client, save := newV3TestClient(t, testName)
		defer save()

		fork, err := client.Fork(ctx, "sourcegraph-testing", "unforkable", nil)
		assert.NotNil(t, err)
		assert.Nil(t, fork)

		testutil.AssertGolden(t, testName, update(testName), fork)
	})
}

func newV3TestClient(t testing.TB, name string) (*V3Client, func()) {
	t.Helper()

	cf, save := httptestutil.NewGitHubRecorderFactory(t, update(name), name)
	uri, err := url.Parse("https://github.com")
	if err != nil {
		t.Fatal(err)
	}

	doer, err := cf.Doer()
	if err != nil {
		t.Fatal(err)
	}

	return NewV3Client(uri, vcrToken, doer, nil), save
}

func newV3TestEnterpriseClient(t testing.TB, name string) (*V3Client, func()) {
	t.Helper()

	cf, save := httptestutil.NewGitHubRecorderFactory(t, update(name), name)
	uri, err := url.Parse("https://ghe.sgdev.org/api/v3")
	if err != nil {
		t.Fatal(err)
	}

	doer, err := cf.Doer()
	if err != nil {
		t.Fatal(err)
	}

	return NewV3Client(uri, gheToken, doer, nil), save
}

func newV3TestEnterpriseClient(t testing.TB, name string) (*V3Client, func()) {
	t.Helper()

	cf, save := httptestutil.NewGitHubRecorderFactory(t, update(name), name)
	uri, err := url.Parse("https://ghe.sgdev.org/api/v3")
	if err != nil {
		t.Fatal(err)
	}

	doer, err := cf.Doer()
	if err != nil {
		t.Fatal(err)
	}

	return NewV3Client(uri, gheToken, doer), save
}

func strPtr(s string) *string { return &s }<|MERGE_RESOLUTION|>--- conflicted
+++ resolved
@@ -453,35 +453,6 @@
 	})
 }
 
-<<<<<<< HEAD
-// Note: to update this test, access the GitHub Enterprise Admin Account (ghe.sgdev.org) with
-// username milton in 1password. The token used for this test is named sourcegraph-vcr-token and is
-// also saved in 1Password under this account.
-func TestListOrganizations(t *testing.T) {
-	t.Run("enterprise-integration", func(t *testing.T) {
-		rcache.SetupForTest(t)
-		cli, save := newV3TestEnterpriseClient(t, "ListOrganizations")
-		defer save()
-
-		if cli.orgsCache == nil {
-			t.Fatal("expected orgsCache to be initialised but is nil")
-		}
-
-		hash := cli.auth.Hash()
-		expectedEtagKey := hash + "-orgs-etag-1"
-		expectedOrgsKey := hash + "-orgs-1"
-
-		// When starting from scratch, the cache should be empty.
-		if val, ok := cli.orgsCache.Get(expectedEtagKey); ok {
-			t.Fatalf("expected key %q to be empty in cache, but found %s", expectedEtagKey, val)
-		}
-
-		if val, ok := cli.orgsCache.Get(expectedOrgsKey); ok {
-			t.Fatalf("expected key %q to be empty in cache, but found %s", expectedOrgsKey, val)
-		}
-
-		// Make the API call. This should also populate the cache.
-=======
 // ListOrganizations is primarily used for GitHub Enterprise clients. As a result we test against
 // ghe.sgdev.org.  To update this test, access the GitHub Enterprise Admin Account (ghe.sgdev.org)
 // with username milton in 1password. The token used for this test is named sourcegraph-vcr-token
@@ -494,7 +465,6 @@
 		// Simplest way to initialise a client with no cache.
 		cli.orgsCache = nil
 
->>>>>>> 072969e2
 		orgs, hasNextPage, err := cli.ListOrganizations(context.Background(), 1)
 		if err != nil {
 			t.Fatal(err)
