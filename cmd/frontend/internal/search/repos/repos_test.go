--- conflicted
+++ resolved
@@ -420,69 +420,6 @@
 	}
 }
 
-<<<<<<< HEAD
-=======
-func TestResolvingValidSearchContextSpecs(t *testing.T) {
-	orig := envvar.SourcegraphDotComMode()
-	envvar.MockSourcegraphDotComMode(true)
-	defer envvar.MockSourcegraphDotComMode(orig)
-
-	tests := []struct {
-		name                  string
-		searchContextSpec     string
-		wantSearchContextName string
-	}{
-		{name: "resolve user search context", searchContextSpec: "@user", wantSearchContextName: "user"},
-		{name: "resolve global search context", searchContextSpec: "global", wantSearchContextName: "global"},
-		{name: "resolve empty search context as global", searchContextSpec: "", wantSearchContextName: "global"},
-	}
-
-	getNamespaceByName := func(ctx context.Context, name string) (*database.Namespace, error) {
-		return &database.Namespace{Name: name, User: 1}, nil
-	}
-	for _, tt := range tests {
-		t.Run(tt.name, func(t *testing.T) {
-			searchContext, err := resolveSearchContextSpec(context.Background(), tt.searchContextSpec, getNamespaceByName)
-			if err != nil {
-				t.Fatal(err)
-			}
-			if searchContext.Name != tt.wantSearchContextName {
-				t.Fatalf("got %q, expected %q", searchContext.Name, tt.wantSearchContextName)
-			}
-		})
-	}
-}
-
-func TestResolvingInvalidSearchContextSpecs(t *testing.T) {
-	orig := envvar.SourcegraphDotComMode()
-	envvar.MockSourcegraphDotComMode(true)
-	defer envvar.MockSourcegraphDotComMode(orig)
-
-	tests := []struct {
-		name              string
-		searchContextSpec string
-		wantErr           string
-	}{
-		{name: "invalid format", searchContextSpec: "+user", wantErr: "search context '+user' does not have the correct format (global or @username)"},
-		{name: "user not found", searchContextSpec: "@user", wantErr: "search context '@user' not found"},
-		{name: "empty user not found", searchContextSpec: "@", wantErr: "search context '@' not found"},
-	}
-
-	getNamespaceByName := func(ctx context.Context, name string) (*database.Namespace, error) { return &database.Namespace{}, nil }
-	for _, tt := range tests {
-		t.Run(tt.name, func(t *testing.T) {
-			_, err := resolveSearchContextSpec(context.Background(), tt.searchContextSpec, getNamespaceByName)
-			if err == nil {
-				t.Error("Expected error, but there was none")
-			}
-			if err.Error() != tt.wantErr {
-				t.Fatalf("err: got %q, expected %q", err.Error(), tt.wantErr)
-			}
-		})
-	}
-}
-
->>>>>>> e0b05d04
 func TestUseDefaultReposIfMissingOrGlobalSearchContext(t *testing.T) {
 	orig := envvar.SourcegraphDotComMode()
 	envvar.MockSourcegraphDotComMode(true)
