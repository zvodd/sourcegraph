--- conflicted
+++ resolved
@@ -39,11 +39,6 @@
 	}
 
 	executorStore := NewMockExecutorStore()
-<<<<<<< HEAD
-
-	handler := newHandler(executorStore, QueueOptions{Store: store, RecordTransformer: recordTransformer})
-=======
->>>>>>> e2369d45
 
 	handler := newHandler(executorStore, QueueOptions{Store: store, RecordTransformer: recordTransformer})
 
@@ -201,11 +196,6 @@
 	}
 
 	executorStore := NewMockExecutorStore()
-<<<<<<< HEAD
-
-	handler := newHandler(executorStore, QueueOptions{Store: store, RecordTransformer: recordTransformer})
-=======
->>>>>>> e2369d45
 
 	handler := newHandler(executorStore, QueueOptions{Store: store, RecordTransformer: recordTransformer})
 
@@ -386,15 +376,6 @@
 	executor := types.Executor{
 		Hostname:        "test-hostname",
 		QueueName:       "test-queue-name",
-<<<<<<< HEAD
-		OS:              "test-oS",
-		Architecture:    "test-architecture",
-		ExecutorVersion: "test-executor-version",
-		SrcCliVersion:   "test-src-cli-version",
-		GitVersion:      "test-git-version",
-		DockerVersion:   "test-docker-version",
-		IgniteVersion:   "test-ignite-version",
-=======
 		OS:              "test-os",
 		Architecture:    "test-architecture",
 		DockerVersion:   "test-docker-version",
@@ -402,7 +383,6 @@
 		GitVersion:      "test-git-version",
 		IgniteVersion:   "test-ignite-version",
 		SrcCliVersion:   "test-src-cli-version",
->>>>>>> e2369d45
 	}
 
 	handler := newHandler(executorStore, QueueOptions{Store: s, RecordTransformer: recordTransformer})
@@ -413,15 +393,9 @@
 		t.Errorf("unexpected unknown ids (-want +got):\n%s", diff)
 	}
 
-<<<<<<< HEAD
-	if callCount := len(executorStore.HeartbeatFunc.History()); callCount != 1 {
-		t.Errorf("unexpected heartbeat call count. want=%d have=%d", 1, callCount)
-	} else if name := executorStore.HeartbeatFunc.History()[0].Arg1; name != executor {
-=======
 	if callCount := len(executorStore.UpsertHeartbeatFunc.History()); callCount != 1 {
 		t.Errorf("unexpected heartbeat upsert count. want=%d have=%d", 1, callCount)
 	} else if name := executorStore.UpsertHeartbeatFunc.History()[0].Arg1; name != executor {
->>>>>>> e2369d45
 		t.Errorf("unexpected heartbeat name. want=%q have=%q", "deadbeef", name)
 	}
 }
