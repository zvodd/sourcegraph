--- conflicted
+++ resolved
@@ -66,15 +66,7 @@
 						<TabItem hideMobile={true} active={location.pathname === "/tools"}>Tools</TabItem>
 					</Link>
 				</div>}
-<<<<<<< HEAD
-				{!user && <div styleName="flex-start flex-item-auto hidden-s cool-mid-gray">
-					<Link to="/about" styleName="logged-out-nav-item">About</Link>
-					<Link to="/pricing" styleName="logged-out-nav-item">Pricing</Link>
-					<a href="https://text.sourcegraph.com" styleName="logged-out-nav-item">Blog</a>
-				</div>}
-=======
-
->>>>>>> 34c16b37
+
 				{typeof channelStatusCode !== "undefined" && channelStatusCode === 0 && <EllipsisHorizontal styleName="icon-ellipsis" title="Your editor could not identify the symbol"/>}
 				{typeof channelStatusCode !== "undefined" && channelStatusCode === 1 && <CheckIcon styleName="icon-check" title="Sourcegraph successfully looked up symbol" />}
 
