--- conflicted
+++ resolved
@@ -1675,9 +1675,6 @@
 
 	timer.Stop()
 
-<<<<<<< HEAD
-	return finalize()
-=======
 	return r.toSearchResults(ctx, agg)
 }
 
@@ -1708,7 +1705,6 @@
 		Stats:   common,
 		Alert:   alert,
 	}, err
->>>>>>> ea50a986
 }
 
 // isContextError returns true if ctx.Err() is not nil or if err
