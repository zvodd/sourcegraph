import { Combobox, ComboboxInput, ComboboxOption, ComboboxPopover, ComboboxList } from '@reach/combobox'
import classNames from 'classnames'
import BookOpenPageVariantIcon from 'mdi-react/BookOpenPageVariantIcon'
import CheckCircleOutlineIcon from 'mdi-react/CheckCircleOutlineIcon'
import EarthIcon from 'mdi-react/EarthIcon'
import LockIcon from 'mdi-react/LockIcon'
import OpenInNewIcon from 'mdi-react/OpenInNewIcon'
import React, { useCallback, useEffect, useMemo, useRef, useState } from 'react'
import { Observable } from 'rxjs'

import { LoaderInput } from '@sourcegraph/branded/src/components/LoaderInput'
import { SourcegraphLogo } from '@sourcegraph/branded/src/components/SourcegraphLogo'
import { Toggle } from '@sourcegraph/branded/src/components/Toggle'
import { useInputValidation, deriveInputClassName } from '@sourcegraph/shared/src/util/useInputValidation'
import { Button, Link } from '@sourcegraph/wildcard'

import { OptionsPageContainer } from './components/OptionsPageContainer'
import styles from './OptionsPage.module.scss'
import { OptionsPageAdvancedSettings } from './OptionsPageAdvancedSettings'

import '@reach/combobox/styles.css'

export interface OptionsPageProps {
    version: string

    // Sourcegraph URL
    sourcegraphUrl: string
    validateSourcegraphUrl: (url: string) => Observable<string | undefined>
    onChangeSourcegraphUrl: (url: string) => void

    // Suggested Sourcegraph URLs
    suggestedSourcegraphUrls: string[]

    // Option flags
    optionFlags: { key: string; label: string; value: boolean }[]
    onChangeOptionFlag: (key: string, value: boolean) => void

    isActivated: boolean
    onToggleActivated: (value: boolean) => void

    initialShowAdvancedSettings?: boolean
    isFullPage: boolean
    manageRepositoriesURL?: string
    showSourcegraphCloudAlert?: boolean
    permissionAlert?: { name: string; icon?: React.ComponentType<{ className?: string }> }
    requestPermissionsHandler?: React.MouseEventHandler
}

// "Error code" constants for Sourcegraph URL validation
export const URL_FETCH_ERROR = 'URL_FETCH_ERROR'
export const URL_AUTH_ERROR = 'URL_AUTH_ERROR'

const NEW_TAB_LINK_PROPS: Pick<React.AnchorHTMLAttributes<HTMLAnchorElement>, 'rel' | 'target'> = {
    target: '_blank',
    rel: 'noopener noreferrer',
}

export const OptionsPage: React.FunctionComponent<OptionsPageProps> = ({
    version,
    sourcegraphUrl,
    validateSourcegraphUrl,
    isActivated,
    onToggleActivated,
    initialShowAdvancedSettings = false,
    isFullPage,
    manageRepositoriesURL,
    showSourcegraphCloudAlert,
    permissionAlert,
    requestPermissionsHandler,
    optionFlags,
    onChangeOptionFlag,
    onChangeSourcegraphUrl,
    suggestedSourcegraphUrls,
}) => {
    const [showAdvancedSettings, setShowAdvancedSettings] = useState(initialShowAdvancedSettings)

    const toggleAdvancedSettings = useCallback(
        () => setShowAdvancedSettings(showAdvancedSettings => !showAdvancedSettings),
        []
    )

    return (
        <OptionsPageContainer className="shadow" isFullPage={isFullPage}>
            <section className={classNames(styles.section, 'pb-2')}>
                <div className="d-flex justify-content-between">
                    <SourcegraphLogo className={styles.logo} />
                    <div>
                        <Toggle
                            value={isActivated}
                            onToggle={onToggleActivated}
                            title={`Toggle to ${isActivated ? 'disable' : 'enable'} extension`}
                            aria-label="Toggle browser extension"
                        />
                    </div>
                </div>
                <div className={styles.version}>v{version}</div>
            </section>
            <section className={styles.section}>
                Get code intelligence tooltips while browsing and reviewing code on your code host.{' '}
                <Link to="https://docs.sourcegraph.com/integration/browser_extension#features" {...NEW_TAB_LINK_PROPS}>
                    Learn more
                </Link>{' '}
                about the extension and compatible code hosts.
            </section>
            <section className={classNames('border-0', styles.section)}>
                <SourcegraphURLForm
                    value={sourcegraphUrl}
                    suggestions={suggestedSourcegraphUrls}
                    onChange={onChangeSourcegraphUrl}
                    validate={validateSourcegraphUrl}
                />
                <p className="mt-2 mb-0">
                    <small>Enter the URL of your Sourcegraph instance to use the extension on private code.</small>
                </p>
            </section>

            {permissionAlert && (
                <PermissionAlert {...permissionAlert} onClickGrantPermissions={requestPermissionsHandler} />
            )}

            {showSourcegraphCloudAlert && <SourcegraphCloudAlert />}

<<<<<<< HEAD
            {manageRepositoriesURL && <PrivateRepositoryAlert url={manageRepositoriesURL} />}
=======
            {showPrivateRepositoryAlert && (
                <PrivateRepositoryAlert manageRepositoriesURL={showPrivateRepositoryAlert} />
            )}
>>>>>>> e736ee38
            <section className={styles.section}>
                <Link
                    to="https://docs.sourcegraph.com/integration/browser_extension#privacy"
                    {...NEW_TAB_LINK_PROPS}
                    className="d-block mb-1"
                >
                    <small>How do we keep your code private?</small> <OpenInNewIcon size="0.75rem" className="ml-2" />
                </Link>
                <p className="mb-0">
                    <Button
                        className="p-0 shadow-none font-weight-normal test-toggle-advanced-settings-button"
                        onClick={toggleAdvancedSettings}
                        variant="link"
                        size="sm"
                    >
                        {showAdvancedSettings ? 'Hide' : 'Show'} advanced settings
                    </Button>
                </p>
                {showAdvancedSettings && (
                    <OptionsPageAdvancedSettings optionFlags={optionFlags} onChangeOptionFlag={onChangeOptionFlag} />
                )}
            </section>
            <section className="d-flex">
                <div className={styles.splitSectionPart}>
                    <Link to="https://sourcegraph.com/search" {...NEW_TAB_LINK_PROPS}>
                        <EarthIcon className="icon-inline mr-2" />
                        Sourcegraph Cloud
                    </Link>
                </div>
                <div className={styles.splitSectionPart}>
                    <Link to="https://docs.sourcegraph.com" {...NEW_TAB_LINK_PROPS}>
                        <BookOpenPageVariantIcon className="icon-inline mr-2" />
                        Documentation
                    </Link>
                </div>
            </section>
        </OptionsPageContainer>
    )
}

interface PermissionAlertProps {
    icon?: React.ComponentType<{ className?: string }>
    name: string
    onClickGrantPermissions?: React.MouseEventHandler
}

const PermissionAlert: React.FunctionComponent<PermissionAlertProps> = ({
    name,
    icon: Icon,
    onClickGrantPermissions,
}) => (
    <section className={classNames('bg-2', styles.section)}>
        <h4>
            {Icon && <Icon className="icon-inline mr-2" />} <span>{name}</span>
        </h4>
        <p className={styles.permissionText}>
            <strong>Grant permissions</strong> to use the Sourcegraph extension on {name}.
        </p>
        <Button onClick={onClickGrantPermissions} variant="primary" size="sm">
            <small>Grant permissions</small>
        </Button>
    </section>
)

<<<<<<< HEAD
const PrivateRepositoryAlert: React.FunctionComponent<{ url: string }> = ({ url }) => (
=======
const PrivateRepositoryAlert: React.FunctionComponent<{ manageRepositoriesURL: string }> = ({
    manageRepositoriesURL,
}) => (
>>>>>>> e736ee38
    <section className={classNames('bg-2', styles.section)}>
        <h4>
            <LockIcon className="icon-inline mr-2" />
            Private repository
        </h4>
        <p>
            To use the browser extension with your private repositories, you need to enable sync in{' '}
<<<<<<< HEAD
            <Link to={url} {...NEW_TAB_LINK_PROPS}>
                manage repositories settings
            </Link>
=======
            <a href={manageRepositoriesURL} {...NEW_TAB_LINK_PROPS}>
                manage repositories settings
            </a>
>>>>>>> e736ee38
            .
        </p>
    </section>
)

const SourcegraphCloudAlert: React.FunctionComponent = () => (
    <section className={classNames('bg-2', styles.section)}>
        <h4>
            <CheckCircleOutlineIcon className="icon-inline mr-2" />
            You're on Sourcegraph Cloud
        </h4>
        <p>Naturally, the browser extension is not necessary to browse public code on sourcegraph.com.</p>
    </section>
)

function preventDefault(event: React.FormEvent<HTMLFormElement>): void {
    event.preventDefault()
}

interface SourcegraphURLFormProps {
    value: OptionsPageProps['sourcegraphUrl']
    validate: OptionsPageProps['validateSourcegraphUrl']
    onChange: OptionsPageProps['onChangeSourcegraphUrl']
    suggestions: OptionsPageProps['sourcegraphUrl'][]
}

export const SourcegraphURLForm: React.FunctionComponent<SourcegraphURLFormProps> = ({
    value,
    validate,
    suggestions,
    onChange,
}) => {
    const urlInputReference = useRef<HTMLInputElement | null>(null)

    const [urlState, nextUrlFieldChange, nextUrlInputElement] = useInputValidation(
        useMemo(
            () => ({
                initialValue: value,
                synchronousValidators: [],
                asynchronousValidators: [validate],
            }),
            [value, validate]
        )
    )

    const urlInputElements = useCallback(
        (urlInputElement: HTMLInputElement | null) => {
            urlInputReference.current = urlInputElement
            nextUrlInputElement(urlInputElement)
        },
        [nextUrlInputElement]
    )

    /**
     * BEGIN: Workaround for reach/combobox undesirably expanded
     *
     * @see https://github.com/reach/reach-ui/issues/755
     */
    const [hasInteracted, setHasInteracted] = useState(false)
    const onFocus = useCallback(() => {
        if (!hasInteracted) {
            setHasInteracted(true)
        }
    }, [hasInteracted])
    /**
     * END: Workaround for reach/combobox undesirably expanded
     */

    useEffect(() => {
        if (urlState.kind === 'VALID') {
            onChange(urlState.value)
        }
    }, [onChange, urlState])

    return (
        // eslint-disable-next-line react/forbid-elements
        <form onSubmit={preventDefault} noValidate={true}>
            <label htmlFor="sourcegraph-url">Sourcegraph URL</label>
            <Combobox openOnFocus={true} onSelect={nextUrlFieldChange}>
                <LoaderInput loading={urlState.kind === 'LOADING'} className={deriveInputClassName(urlState)}>
                    <ComboboxInput
                        type="url"
                        required={true}
                        spellCheck={false}
                        autoComplete="off"
                        autocomplete={false}
                        pattern="^https://.*"
                        placeholder="https://"
                        onFocus={onFocus}
                        id="sourcegraph-url"
                        ref={urlInputElements}
                        value={urlState.value}
                        onChange={nextUrlFieldChange}
                        className={classNames('form-control', 'test-sourcegraph-url', deriveInputClassName(urlState))}
                    />
                </LoaderInput>

                {suggestions.length > 1 && hasInteracted && (
                    <ComboboxPopover className={styles.popover}>
                        <ComboboxList>
                            {suggestions.map(suggestion => (
                                <ComboboxOption key={suggestion} value={suggestion} />
                            ))}
                        </ComboboxList>
                    </ComboboxPopover>
                )}
            </Combobox>
            <div className="mt-2">
                {urlState.kind === 'LOADING' ? (
                    <small className="d-block text-muted">Checking...</small>
                ) : urlState.kind === 'INVALID' ? (
                    <small className="d-block invalid-feedback">
                        {urlState.reason === URL_FETCH_ERROR ? (
                            'Incorrect Sourcegraph instance address'
                        ) : urlState.reason === URL_AUTH_ERROR ? (
                            <>
                                Authentication to Sourcegraph failed.{' '}
                                <Link to={urlState.value} {...NEW_TAB_LINK_PROPS}>
                                    Sign in to your instance
                                </Link>{' '}
                                to continue
                            </>
                        ) : urlInputReference.current?.validity.typeMismatch ? (
                            'Please enter a valid URL, including the protocol prefix (e.g. https://sourcegraph.example.com).'
                        ) : urlInputReference.current?.validity.patternMismatch ? (
                            'The browser extension can only work over HTTPS in modern browsers.'
                        ) : (
                            urlState.reason
                        )}
                    </small>
                ) : (
                    <small className="d-block valid-feedback test-valid-sourcegraph-url-feedback">Looks good!</small>
                )}
            </div>
        </form>
    )
}<|MERGE_RESOLUTION|>--- conflicted
+++ resolved
@@ -120,13 +120,7 @@
 
             {showSourcegraphCloudAlert && <SourcegraphCloudAlert />}
 
-<<<<<<< HEAD
-            {manageRepositoriesURL && <PrivateRepositoryAlert url={manageRepositoriesURL} />}
-=======
-            {showPrivateRepositoryAlert && (
-                <PrivateRepositoryAlert manageRepositoriesURL={showPrivateRepositoryAlert} />
-            )}
->>>>>>> e736ee38
+            {manageRepositoriesURL && <PrivateRepositoryAlert manageRepositoriesURL={manageRepositoriesURL} />}
             <section className={styles.section}>
                 <Link
                     to="https://docs.sourcegraph.com/integration/browser_extension#privacy"
@@ -191,13 +185,9 @@
     </section>
 )
 
-<<<<<<< HEAD
-const PrivateRepositoryAlert: React.FunctionComponent<{ url: string }> = ({ url }) => (
-=======
 const PrivateRepositoryAlert: React.FunctionComponent<{ manageRepositoriesURL: string }> = ({
     manageRepositoriesURL,
 }) => (
->>>>>>> e736ee38
     <section className={classNames('bg-2', styles.section)}>
         <h4>
             <LockIcon className="icon-inline mr-2" />
@@ -205,15 +195,9 @@
         </h4>
         <p>
             To use the browser extension with your private repositories, you need to enable sync in{' '}
-<<<<<<< HEAD
-            <Link to={url} {...NEW_TAB_LINK_PROPS}>
-                manage repositories settings
-            </Link>
-=======
             <a href={manageRepositoriesURL} {...NEW_TAB_LINK_PROPS}>
                 manage repositories settings
             </a>
->>>>>>> e736ee38
             .
         </p>
     </section>
