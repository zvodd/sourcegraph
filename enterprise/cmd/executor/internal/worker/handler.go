package worker

import (
	"context"
	"fmt"
	"os"
	"path/filepath"
	"sort"
	"strings"
	"time"

	"github.com/cockroachdb/errors"
	"github.com/google/uuid"
	"github.com/hashicorp/go-multierror"
	"github.com/honeycombio/libhoney-go"
	"github.com/inconshreveable/log15"

	"github.com/sourcegraph/sourcegraph/enterprise/cmd/executor/internal/command"
	"github.com/sourcegraph/sourcegraph/enterprise/internal/executor"
	"github.com/sourcegraph/sourcegraph/internal/honey"
	"github.com/sourcegraph/sourcegraph/internal/workerutil"
)

type handler struct {
	idSet         *IDSet
	store         workerutil.Store
	options       Options
	operations    *command.Operations
	runnerFactory func(dir string, logger *command.Logger, options command.Options, operations *command.Operations) command.Runner
}

var _ workerutil.Handler = &handler{}

// ErrJobAlreadyExists occurs when a duplicate job identifier is dequeued.
var ErrJobAlreadyExists = errors.New("job already exists")

// Handle clones the target code into a temporary directory, invokes the target indexer in a
// fresh docker container, and uploads the results to the external frontend API.
func (h *handler) Handle(ctx context.Context, record workerutil.Record) (err error) {
	job := record.(executor.Job)
	ctx, cancel := context.WithDeadline(ctx, time.Now().Add(h.options.MaximumRuntimePerJob))
	defer cancel()

	wrapError := func(err error, message string) error {
		if errors.Is(err, context.DeadlineExceeded) {
			err = errors.Errorf("job exceeded maximum execution time of %s", h.options.MaximumRuntimePerJob)
		}

		return errors.Wrap(err, message)
	}

	start := time.Now()
	defer func() {
		if honey.Enabled() {
			_ = createHoneyEvent(ctx, job, err, time.Since(start)).Send()
		}
	}()

	if !h.idSet.Add(job.ID, cancel) {
		return ErrJobAlreadyExists
	}
	defer h.idSet.Remove(job.ID)

	// 🚨 SECURITY: The job logger must be supplied with all sensitive values that may appear
	// in a command constructed and run in the following function. Note that the command and
	// its output may both contain sensitive values, but only values which we directly
	// interpolate into the command. No command that we run on the host leaks environment
	// variables, and the user-specified commands (which could leak their environment) are
	// run in a clean VM.
	logger := command.NewLogger(union(h.options.RedactedValues, job.RedactedValues))

	defer func() {
		log15.Info("Writing log entries", "jobID", job.ID, "repositoryName", job.RepositoryName, "commit", job.Commit)

		for _, entry := range logger.Entries() {
			// Perform this outside of the task execution context. If there is a timeout or
			// cancellation error we don't want to skip uploading these logs as users will
			// often want to see how far something progressed prior to a timeout.
<<<<<<< HEAD
			if err := h.store.AddExecutionLogEntry(context.Background(), record.RecordID(), entry); err != nil {
				log15.Warn("Failed to upload executor log entry for job", "id", record.RecordID(), "err", err)
=======
			if err := s.AddExecutionLogEntry(context.Background(), record.RecordID(), entry); err != nil {
				log15.Warn("Failed to upload executor log entry for job", "id", record.RecordID(), "repositoryName", job.RepositoryName, "commit", job.Commit, "error", err)
>>>>>>> 5f60ded9
			}
		}
	}()

	// Create a working directory for this job which will be removed once the job completes.
	// If a repository is supplied as part of the job configuration, it will be cloned into
	// the working directory.

	log15.Info("Creating workspace", "jobID", job.ID, "repositoryName", job.RepositoryName, "commit", job.Commit)

	hostRunner := h.runnerFactory("", logger, command.Options{}, h.operations)
	workingDirectory, err := h.prepareWorkspace(ctx, hostRunner, job.RepositoryName, job.Commit)
	if err != nil {
		return wrapError(err, "failed to prepare workspace")
	}
	defer func() {
		_ = os.RemoveAll(workingDirectory)
	}()

	// Copy the file contents from the job record into the working directory
	for relativePath, content := range job.VirtualMachineFiles {
		path, err := filepath.Abs(filepath.Join(workingDirectory, relativePath))
		if err != nil {
			return err
		}

		if !strings.HasPrefix(path, workingDirectory) {
			return errors.Errorf("refusing to write outside of working directory")
		}

		if err := os.WriteFile(path, []byte(content), os.ModePerm); err != nil {
			return err
		}
	}

	name, err := uuid.NewRandom()
	if err != nil {
		return err
	}

	options := command.Options{
		ExecutorName:       name.String(),
		FirecrackerOptions: h.options.FirecrackerOptions,
		ResourceOptions:    h.options.ResourceOptions,
	}
	runner := h.runnerFactory(workingDirectory, logger, options, h.operations)

	// Deduplicate and sort (for testing)
	imageMap := map[string]struct{}{}
	for _, dockerStep := range job.DockerSteps {
		imageMap[dockerStep.Image] = struct{}{}
	}

	imageNames := make([]string, 0, len(imageMap))
	for image := range imageMap {
		imageNames = append(imageNames, image)
	}
	sort.Strings(imageNames)

	scriptNames := make([]string, 0, len(job.DockerSteps))
	for i, dockerStep := range job.DockerSteps {
		scriptName := scriptNameFromJobStep(job, i)
		scriptPath := filepath.Join(workingDirectory, command.ScriptsPath, scriptName)

		if err := os.WriteFile(scriptPath, buildScript(dockerStep), os.ModePerm); err != nil {
			return err
		}

		scriptNames = append(scriptNames, scriptName)
	}

	log15.Info("Setting up VM", "jobID", job.ID, "repositoryName", job.RepositoryName, "commit", job.Commit)

	// Setup Firecracker VM (if enabled)
	if err := runner.Setup(ctx, imageNames, nil); err != nil {
		return wrapError(err, "failed to setup virtual machine")
	}
	defer func() {
		// Perform this outside of the task execution context. If there is a timeout or
		// cancellation error we don't want to skip cleaning up the resources that we've
		// allocated for the current task.
		if teardownErr := runner.Teardown(context.Background()); teardownErr != nil {
			err = multierror.Append(err, teardownErr)
		}
	}()

	// Invoke each docker step sequentially
	for i, dockerStep := range job.DockerSteps {
		dockerStepCommand := command.CommandSpec{
			Key:        fmt.Sprintf("step.docker.%d", i),
			Image:      dockerStep.Image,
			ScriptPath: scriptNames[i],
			Dir:        dockerStep.Dir,
			Env:        dockerStep.Env,
			Operation:  h.operations.Exec,
		}

		log15.Info(fmt.Sprintf("Running docker step #%d", i), "jobID", job.ID, "repositoryName", job.RepositoryName, "commit", job.Commit)

		if err := runner.Run(ctx, dockerStepCommand); err != nil {
			return wrapError(err, "failed to perform docker step")
		}
	}

	// Invoke each src-cli step sequentially
	for i, cliStep := range job.CliSteps {
		log15.Info(fmt.Sprintf("Running src-cli step #%d", i), "jobID", job.ID, "repositoryName", job.RepositoryName, "commit", job.Commit)

		cliStepCommand := command.CommandSpec{
			Key:     fmt.Sprintf("step.src.%d", i),
			Command: append([]string{"src"}, cliStep.Commands...),
			Dir:     cliStep.Dir,
			// TODO: We need $HOME/$PATH from the machine on which this is executed
			Env:       cliStep.Env,
			Operation: h.operations.Exec,
		}

		if err := runner.Run(ctx, cliStepCommand); err != nil {
			return wrapError(err, "failed to perform src-cli step")
		}
	}

	return nil
}

var scriptPreamble = `
set -x
`

func buildScript(dockerStep executor.DockerStep) []byte {
	return []byte(strings.Join(append([]string{scriptPreamble, ""}, dockerStep.Commands...), "\n") + "\n")
}

func union(a, b map[string]string) map[string]string {
	c := make(map[string]string, len(a)+len(b))

	for k, v := range a {
		c[k] = v
	}
	for k, v := range b {
		c[k] = v
	}

	return c
}

func scriptNameFromJobStep(job executor.Job, i int) string {
	return fmt.Sprintf("%d.%d_%s@%s.sh", job.ID, i, strings.ReplaceAll(job.RepositoryName, "/", "_"), job.Commit)
}

func createHoneyEvent(ctx context.Context, job executor.Job, err error, duration time.Duration) *libhoney.Event {
	fields := map[string]interface{}{
		"duration_ms":    duration.Milliseconds(),
		"recordID":       job.RecordID(),
		"repositoryName": job.RepositoryName,
		"commit":         job.Commit,
		"numDockerSteps": len(job.DockerSteps),
		"numCliSteps":    len(job.CliSteps),
	}

	if err != nil {
		fields["error"] = err.Error()
	}
	// Currently disabled as the import pulls in conf packages
	// if spanURL := trace.SpanURLFromContext(ctx); spanURL != "" {
	// 	fields["trace"] = spanURL
	// }

	return honey.EventWithFields("executor", fields)
}<|MERGE_RESOLUTION|>--- conflicted
+++ resolved
@@ -76,13 +76,8 @@
 			// Perform this outside of the task execution context. If there is a timeout or
 			// cancellation error we don't want to skip uploading these logs as users will
 			// often want to see how far something progressed prior to a timeout.
-<<<<<<< HEAD
 			if err := h.store.AddExecutionLogEntry(context.Background(), record.RecordID(), entry); err != nil {
-				log15.Warn("Failed to upload executor log entry for job", "id", record.RecordID(), "err", err)
-=======
-			if err := s.AddExecutionLogEntry(context.Background(), record.RecordID(), entry); err != nil {
-				log15.Warn("Failed to upload executor log entry for job", "id", record.RecordID(), "repositoryName", job.RepositoryName, "commit", job.Commit, "error", err)
->>>>>>> 5f60ded9
+				log15.Warn("Failed to upload executor log entry for job", "id", record.RecordID(), "id", record.RecordID(), "repositoryName", job.RepositoryName, "commit", job.Commit, "error", err)
 			}
 		}
 	}()
